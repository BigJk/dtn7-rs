use crate::cla::ConvergenceLayerAgent;
use crate::core::{DtnPeer, PeerType};
use crate::ipnd::{beacon::Beacon, services::*};
use crate::routing::RoutingNotifcation;
<<<<<<< HEAD
use crate::DTNCORE;
use crate::{peers_add, routing_notify, CONFIG, DTNCLAS};
=======
use crate::{peers_add, peers_touch, routing_notify, CONFIG};
use crate::{CLAS, DTNCORE};
>>>>>>> f05e7589
use anyhow::Result;
use log::{debug, error, info, trace};
use socket2::{Domain, Socket, Type};
use std::collections::HashMap;
use std::io;
use std::net::SocketAddr;
use tokio::net::UdpSocket;
use tokio::time::interval;

async fn receiver(socket: UdpSocket) -> Result<(), io::Error> {
    let mut buf: Vec<u8> = vec![0; 1024 * 64];
    loop {
        if let Ok((size, peer)) = socket.recv_from(&mut buf).await {
            trace!("received {} bytes", size);
            let deserialized: Beacon = match serde_cbor::from_slice(&buf[..size]) {
                Ok(pkt) => pkt,
                Err(e) => {
                    error!("Deserialization of beacon failed: {}", e);
                    continue;
                }
            };

            // Creates a new peer from received beacon
            let dtnpeer = DtnPeer::new(
                deserialized.eid().clone(),
                peer.ip().into(),
                PeerType::Dynamic,
                deserialized.beacon_period(),
                deserialized.service_block().clas().clone(),
                deserialized.service_block().convert_services(),
            );
            if peers_add(dtnpeer) {
                info!(
                    "New peer discovered: {} @ {} (len={})",
                    deserialized.eid(),
                    peer,
                    size
                );
            } else {
                debug!(
                    "Beacon from known peer: {} @ {} (len={})",
                    deserialized.eid(),
                    peer,
                    size
                );
                // TODO: check if any fields have changed and update not only timestamp
                if let Err(e) = peers_touch(deserialized.eid().node().unwrap().as_ref()) {
                    error!("Failed to touch peer: {}", e);
                }
            }
            trace!("{}", deserialized);
            routing_notify(RoutingNotifcation::EncounteredPeer(deserialized.eid()))
        }
    }
}

async fn announcer(socket: UdpSocket, _v6: bool) {
    let mut task = interval(crate::CONFIG.lock().announcement_interval);
    loop {
        task.tick().await;

        // Start to build beacon announcement
        let eid = (*CONFIG.lock()).host_eid.clone();
        let beacon_period = if !crate::CONFIG.lock().enable_period {
            None
        } else {
            Some(crate::CONFIG.lock().announcement_interval)
        };
        let mut pkt = Beacon::with_config(eid, ServiceBlock::new(), beacon_period);
        // Get all available clas
<<<<<<< HEAD
        (*DTNCLAS.lock())
            .list
=======
        (*CLAS.lock())
>>>>>>> f05e7589
            .iter()
            .for_each(|cla| pkt.add_cla(cla.name(), &Some(cla.port())));
        // Get all available services
        (*DTNCORE.lock())
            .service_list
            .iter()
            .for_each(|(tag, payload)| pkt.add_custom_service(*tag, payload.clone()));

        //let nodeid = format!("dtn://{}", (*DTNCORE.lock()).nodeid);
        //let addr = "127.0.0.1:3003".parse().unwrap();

        let mut destinations: HashMap<SocketAddr, u32> = HashMap::new();
        (*CONFIG.lock())
            .discovery_destinations
            .iter()
            .for_each(|(key, value)| {
                destinations.insert(key.clone().parse().unwrap(), *value);
            });
        for (destination, bsn) in destinations {
            (*CONFIG.lock()).update_beacon_sequence_number(&destination.to_string());
            pkt.set_beacon_sequence_number(bsn);

            if destination.ip().is_multicast() {
                trace!(
                    "Sending beacon\n{}\nto multicast address {}",
                    pkt,
                    destination
                );
            } else {
                trace!(
                    "Sending beacon\n{}\nto unicast address {}",
                    pkt,
                    destination
                );
            }
            match socket
                .send_to(&serde_cbor::to_vec(&pkt).unwrap(), destination)
                .await
            {
                Ok(amt) => {
                    debug!("sent announcement beacon (len={}) to {}", amt, destination);
                }
                Err(err) => error!("Sending announcement failed: {}", err),
            }
        }
    }
}
pub async fn spawn_neighbour_discovery() -> Result<()> {
    let v4 = (*CONFIG.lock()).v4;
    let v6 = (*CONFIG.lock()).v6;
    let port = 3003;
    if v4 {
        let addr: SocketAddr = format!("0.0.0.0:{}", port).parse()?;
        let addr = addr.into();
        let socket = Socket::new(Domain::IPV4, Type::DGRAM, None)?;
        socket.set_reuse_address(true)?;
        socket.bind(&addr)?;

        //required for tokio
        socket.set_nonblocking(true)?;

        // DEBUG: setup multicast on loopback to true
        socket
            .set_multicast_loop_v4(false)
            .expect("error activating multicast loop v4");
        for address in (*CONFIG.lock()).discovery_destinations.keys() {
            let addr: SocketAddr = address.parse().expect("Error parsing discovery address");
            if addr.is_ipv4() && addr.ip().is_multicast() {
                socket
                    .join_multicast_v4(
                        &addr.ip().to_string().parse()?,
                        &std::net::Ipv4Addr::new(0, 0, 0, 0),
                    )
                    .expect("error joining multicast v4 group");
            }
        }
        /*
        socket
            .join_multicast_v4(&"224.0.0.26".parse()?, &std::net::Ipv4Addr::new(0, 0, 0, 0))
            .expect("error joining multicast v4 group");
        */

        let socket1 = UdpSocket::from_std(socket.try_clone()?.into())?;
        let socket2 = UdpSocket::from_std(socket.try_clone()?.into())?;

        info!("Listening on {}", socket1.local_addr()?);

        tokio::spawn(receiver(socket1));

        tokio::spawn(announcer(socket2, false));
    }
    if v6 {
        let addr: SocketAddr = format!("[::1]:{}", port).parse()?;
        let addr = addr.into();
        let socket = Socket::new(Domain::IPV6, Type::DGRAM, None)?;
        socket.set_reuse_address(true)?;
        socket.set_only_v6(true)?;
        socket.bind(&addr)?;

        //required for tokio
        socket.set_nonblocking(true)?;

        // DEBUG: setup multicast on loopback to true
        socket
            .set_multicast_loop_v6(false)
            .expect("error activating multicast loop v6");

        for address in (*CONFIG.lock()).discovery_destinations.keys() {
            let addr: SocketAddr = address.parse().expect("Error while parsing IPv6 address");
            if addr.is_ipv6() && addr.ip().is_multicast() {
                socket
                    .join_multicast_v6(&addr.ip().to_string().parse()?, 0)
                    .expect("Error joining multicast v6 group");
            }
        }
        /*
        socket
            .join_multicast_v6(&"FF02::300".parse()?, 0)
            .expect("error joining multicast v6 group");
        */
        let socket1 = UdpSocket::from_std(socket.try_clone()?.into())?;
        let socket2 = UdpSocket::from_std(socket.try_clone()?.into())?;

        info!("Listening on {}", socket1.local_addr()?);

        tokio::spawn(receiver(socket1));
        tokio::spawn(announcer(socket2, true));
    }

    Ok(())
}<|MERGE_RESOLUTION|>--- conflicted
+++ resolved
@@ -2,13 +2,8 @@
 use crate::core::{DtnPeer, PeerType};
 use crate::ipnd::{beacon::Beacon, services::*};
 use crate::routing::RoutingNotifcation;
-<<<<<<< HEAD
-use crate::DTNCORE;
-use crate::{peers_add, routing_notify, CONFIG, DTNCLAS};
-=======
-use crate::{peers_add, peers_touch, routing_notify, CONFIG};
-use crate::{CLAS, DTNCORE};
->>>>>>> f05e7589
+use crate::{peers_add, routing_notify, CLAS, CONFIG};
+use crate::{peers_touch, DTNCORE};
 use anyhow::Result;
 use log::{debug, error, info, trace};
 use socket2::{Domain, Socket, Type};
@@ -79,12 +74,7 @@
         };
         let mut pkt = Beacon::with_config(eid, ServiceBlock::new(), beacon_period);
         // Get all available clas
-<<<<<<< HEAD
-        (*DTNCLAS.lock())
-            .list
-=======
         (*CLAS.lock())
->>>>>>> f05e7589
             .iter()
             .for_each(|cla| pkt.add_cla(cla.name(), &Some(cla.port())));
         // Get all available services
