use crate::cla::CLAsAvailable;
use crate::core::DtnPeer;
use bp7::EndpointID;
use config::{Config, File};
use log::{debug, error};
use rand::distributions::Alphanumeric;
use rand::{thread_rng, Rng};
use serde::Serialize;
use std::collections::HashMap;
use std::net::SocketAddr;
use std::path::PathBuf;
use std::str::FromStr;
use std::{convert::TryInto, time::Duration};

#[derive(Debug, Default, Clone, Serialize)]
pub struct DtnConfig {
    pub debug: bool,
    pub unsafe_httpd: bool,
    pub v4: bool,
    pub v6: bool,
    pub custom_timeout: bool,
    pub enable_period: bool,
    pub nodeid: String,
    pub host_eid: EndpointID,
    pub webport: u16,
    pub announcement_interval: Duration,
    pub disable_neighbour_discovery: bool,
    pub discovery_destinations: HashMap<String, u32>,
    pub janitor_interval: Duration,
    pub endpoints: Vec<String>,
    pub clas: Vec<(CLAsAvailable, HashMap<String, String>)>,
    pub cla_global_settings: HashMap<CLAsAvailable, HashMap<String, String>>,
    pub services: HashMap<u8, String>,
    pub routing: String,
    pub peer_timeout: Duration,
    pub statics: Vec<DtnPeer>,
    pub workdir: PathBuf,
    pub db: String,
    pub generate_status_reports: bool,
<<<<<<< HEAD
    pub ecla_tcp_port: u16,
    pub ecla_enable: bool,
=======
    pub parallel_bundle_processing: bool,
>>>>>>> f05e7589
}

pub fn rnd_node_name() -> String {
    thread_rng()
        .sample_iter(&Alphanumeric)
        .take(10)
        .map(char::from)
        .collect()
}

impl From<PathBuf> for DtnConfig {
    fn from(item: PathBuf) -> Self {
        let mut dtncfg = DtnConfig::new();
        let mut s = Config::default();

        debug!("Loading config: {}", item.to_str().unwrap());

        // Start off by merging in the "default" configuration file
        s.merge(File::new(item.to_str().unwrap(), config::FileFormat::Toml))
            .unwrap();
        dtncfg.debug = s.get_bool("debug").unwrap_or(false);
        if dtncfg.debug {
            //std::env::set_var("RUST_LOG", "dtn7=debug,dtnd=debug");
        }
        dtncfg.generate_status_reports = s.get_bool("generate_status_reports").unwrap_or(false);
        dtncfg.parallel_bundle_processing =
            s.get_bool("parallel-bundle-processing").unwrap_or(false);
        dtncfg.unsafe_httpd = s.get_bool("unsafe_httpd").unwrap_or(false);
        dtncfg.v4 = s.get_bool("ipv4").unwrap_or(true);
        debug!("ipv4: {:?}", dtncfg.v4);
        dtncfg.v6 = s.get_bool("ipv6").unwrap_or(false);
        debug!("ipv6: {:?}", dtncfg.v6);
        dtncfg.enable_period = s.get_bool("beacon-period").unwrap_or(false);
        debug!("announcing period: {:?}", dtncfg.enable_period);
        debug!("debug: {:?}", dtncfg.debug);
        let nodeid = s.get_str("nodeid").unwrap_or_else(|_| rnd_node_name());
        if nodeid.chars().all(char::is_alphanumeric) {
            dtncfg.host_eid = if let Ok(number) = nodeid.parse::<u64>() {
                format!("ipn:{}.0", number).try_into().unwrap()
            } else {
                format!("dtn://{}", nodeid).try_into().unwrap()
            };
        } else {
            dtncfg.host_eid = nodeid.try_into().unwrap();
            if !dtncfg.host_eid.is_node_id() {
                panic!("Invalid node id!");
            }
        }
        debug!("nodeid: {:?}", dtncfg.host_eid);
        dtncfg.nodeid = dtncfg.host_eid.to_string();

        dtncfg.routing = s.get_str("routing").unwrap_or(dtncfg.routing);
        debug!("routing: {:?}", dtncfg.routing);

        dtncfg.workdir = if let Ok(wd) = s.get_str("workdir") {
            PathBuf::from(wd)
        } else {
            std::env::current_dir().unwrap()
        };
        debug!("workdir: {:?}", dtncfg.workdir);

        dtncfg.db = s.get_str("db").unwrap_or_else(|_| "mem".into());
        debug!("db: {:?}", dtncfg.db);

        dtncfg.webport = s
            .get_int("webport")
            .unwrap_or_else(|_| i64::from(dtncfg.webport)) as u16;
        debug!("webport: {:?}", dtncfg.webport);

        dtncfg.janitor_interval = if let Ok(interval) = s.get_str("core.janitor") {
            humantime::parse_duration(&interval).unwrap_or_else(|_| Duration::new(0, 0))
        } else {
            dtncfg.janitor_interval
        };
        debug!("janitor: {:?}", dtncfg.janitor_interval);

        dtncfg.announcement_interval = if let Ok(interval) = s.get_str("discovery.interval") {
            humantime::parse_duration(&interval).unwrap_or_else(|_| Duration::new(0, 0))
        } else {
            dtncfg.announcement_interval
        };
        debug!("discovery-interval: {:?}", dtncfg.announcement_interval);

        dtncfg.peer_timeout = if let Ok(interval) = s.get_str("discovery.peer-timeout") {
            humantime::parse_duration(&interval).unwrap_or_else(|_| Duration::new(0, 0))
        } else {
            dtncfg.peer_timeout
        };
        debug!("discovery-peer-timeout: {:?}", dtncfg.peer_timeout);

        if let Ok(peers) = s.get_array("statics.peers") {
            for m in peers.iter() {
                let peer: DtnPeer =
                    crate::core::helpers::parse_peer_url(&m.clone().into_str().unwrap());
                debug!("Peer: {:?}", peer);
                dtncfg.statics.push(peer);
            }
        }
        if let Ok(endpoints) = s.get_table("endpoints.local") {
            for (_k, v) in endpoints.iter() {
                let eid = v.clone().into_str().unwrap();
                debug!("EID: {:?}", eid);
                dtncfg.endpoints.push(eid);
            }
        }
        if let Ok(clas) = s.get_table("convergencylayers.cla") {
            for (_k, v) in clas.iter() {
                let mut tab = v.clone().into_table().unwrap();
                let cla_id = tab.remove("id").unwrap().into_str().unwrap();
                match CLAsAvailable::from_str(cla_id.as_str()) {
                    Ok(agent) => {
                        debug!("CLA: {:?}", cla_id);
                        let mut local_settings = HashMap::new();
                        for (k, v) in tab {
                            local_settings.insert(k, v.into_str().unwrap());
                        }
                        dtncfg.clas.push((agent, local_settings));
                    }
                    Err(message) => {
                        error!("Error parsing cla config: {}", message)
                    }
                }
            }
        }
        if let Ok(cla_global_settings) = s.get_table("convergencylayers.global") {
            for (k, v) in cla_global_settings.iter() {
                match CLAsAvailable::from_str(k) {
                    Ok(agent) => {
                        let tab = v.clone().into_table().unwrap();
                        let mut global_settings = HashMap::new();
                        for (k, v) in tab {
                            global_settings.insert(k, v.into_str().unwrap());
                        }
                        dtncfg.cla_global_settings.insert(agent, global_settings);
                    }
                    Err(message) => {
                        error!("Error parsing cla config: {}", message)
                    }
                }
            }
        }
        if let Ok(services) = s.get_table("services.service") {
            for (_k, v) in services.iter() {
                let tab = v.clone().into_table().unwrap();
                let service_tag: u8 =
                    tab["tag"].clone().into_str().unwrap().parse().expect(
                        "Encountered an error while parsing a service tag from config file",
                    );
                if dtncfg.services.contains_key(&service_tag) {
                    let error = std::io::Error::new(
                        std::io::ErrorKind::InvalidInput,
                        format!(
                            "Tags must be unique. You tried to use tag {} multiple times.",
                            service_tag
                        ),
                    );
                    panic!("ConfigError: {:?}: {}\n", error.kind(), error);
                }
                let service_payload = tab["payload"].clone().into_str().unwrap();
                debug!("Added custom service: {:?}", service_tag);
                dtncfg.services.insert(service_tag, service_payload);
            }
        }
        if let Ok(discovery_destinations) = s.get_table("discovery_destinations.target") {
            for (_k, v) in discovery_destinations.iter() {
                let tab = v.clone().into_table().unwrap();
                let destination = tab["destination"].clone().into_str().unwrap();
                dtncfg
                    .add_destination(destination.clone())
                    .expect("Encountered an error while parsing discovery address to config");
                debug!("Added discovery address: {:?}", destination);
            }
        }
        dtncfg
            .check_destinations()
            .expect("Encountered an error while checking for the existence of discovery addresses");
        dtncfg
    }
}

impl DtnConfig {
    pub fn new() -> DtnConfig {
        let node_rnd: String = rnd_node_name();
        let local_node_id: EndpointID = format!("dtn://{}", node_rnd).try_into().unwrap();
        DtnConfig {
            debug: false,
            unsafe_httpd: false,
            v4: true,
            v6: false,
            custom_timeout: false,
            enable_period: false,
            nodeid: local_node_id.to_string(),
            host_eid: local_node_id,
            announcement_interval: "2s".parse::<humantime::Duration>().unwrap().into(),
            disable_neighbour_discovery: false,
            discovery_destinations: HashMap::new(),
            webport: 3000,
            janitor_interval: "10s".parse::<humantime::Duration>().unwrap().into(),
            endpoints: Vec::new(),
            clas: Vec::new(),
            cla_global_settings: HashMap::new(),
            services: HashMap::new(),
            routing: "epidemic".into(),
            peer_timeout: "20s".parse::<humantime::Duration>().unwrap().into(),
            statics: Vec::new(),
            workdir: std::env::current_dir().unwrap(),
            db: String::from("mem"),
            generate_status_reports: false,
<<<<<<< HEAD
            ecla_enable: false,
            ecla_tcp_port: 0,
=======
            parallel_bundle_processing: false,
>>>>>>> f05e7589
        }
    }
    pub fn set(&mut self, cfg: DtnConfig) {
        self.debug = cfg.debug;
        self.unsafe_httpd = cfg.unsafe_httpd;
        self.v4 = cfg.v4;
        self.v6 = cfg.v6;
        self.custom_timeout = cfg.custom_timeout;
        self.enable_period = cfg.enable_period;
        self.nodeid = cfg.host_eid.to_string();
        self.host_eid = cfg.host_eid;
        self.webport = cfg.webport;
        self.announcement_interval = cfg.announcement_interval;
        self.disable_neighbour_discovery = cfg.disable_neighbour_discovery;
        self.discovery_destinations = cfg.discovery_destinations;
        self.janitor_interval = cfg.janitor_interval;
        self.endpoints = cfg.endpoints;
        self.clas = cfg.clas;
        self.cla_global_settings = cfg.cla_global_settings;
        self.services = cfg.services;
        self.routing = cfg.routing;
        self.peer_timeout = cfg.peer_timeout;
        self.statics = cfg.statics;
        self.workdir = cfg.workdir;
        self.db = cfg.db;
        self.generate_status_reports = cfg.generate_status_reports;
<<<<<<< HEAD
        self.ecla_enable = cfg.ecla_enable;
        self.ecla_tcp_port = cfg.ecla_tcp_port;
=======
        self.parallel_bundle_processing = cfg.parallel_bundle_processing;
>>>>>>> f05e7589
    }

    /// Helper function that adds discovery destinations to a config struct
    ///
    /// When provided with an IP address without port the default port 3003 is appended
    pub fn add_destination(&mut self, destination: String) -> std::io::Result<()> {
        let addr: SocketAddr = if destination.parse::<SocketAddr>().is_err() {
            let destination = format!("{}:3003", destination);
            destination
                .parse()
                .expect("Error: Unable to parse given IP address into SocketAddr")
        } else {
            destination
                .parse()
                .expect("Error: Unable to parse given IP address into SocketAddr")
        };

        match addr {
            SocketAddr::V4(addr) => {
                if self.v4 {
                    self.discovery_destinations.insert(format!("{}", addr), 0);
                }
            }
            SocketAddr::V6(addr) => {
                if self.v6 {
                    self.discovery_destinations.insert(format!("{}", addr), 0);
                }
            }
        }
        Ok(())
    }

    // If no discovery destination is specified via CLI or config use the default discovery destinations
    // depending on whether to use ipv4 or ipv6
    pub fn check_destinations(&mut self) -> std::io::Result<()> {
        if self.discovery_destinations.is_empty() {
            match (self.v4, self.v6) {
                (true, true) => {
                    self.discovery_destinations
                        .insert("224.0.0.26:3003".to_string(), 0);
                    self.discovery_destinations
                        .insert("[FF02::1]:3003".to_string(), 0);
                }
                (true, false) => {
                    self.discovery_destinations
                        .insert("224.0.0.26:3003".to_string(), 0);
                }
                (false, true) => {
                    self.discovery_destinations
                        .insert("[FF02::1]:3003".to_string(), 0);
                }
                (false, false) => {
                    return Err(std::io::Error::new(
                        std::io::ErrorKind::InvalidInput,
                        String::from("Only IP destinations supported at the moment"),
                    ))
                }
            }
        }
        Ok(())
    }

    /// Updates the beacon sequence number everytime a beacon is sent to a specific IP address
    pub fn update_beacon_sequence_number(&mut self, destination: &str) {
        if let Some(sequence) = self.discovery_destinations.get_mut(destination) {
            if *sequence == u32::MAX {
                *sequence = 0;
            } else {
                *sequence += 1;
            }
        }
    }
}<|MERGE_RESOLUTION|>--- conflicted
+++ resolved
@@ -37,12 +37,9 @@
     pub workdir: PathBuf,
     pub db: String,
     pub generate_status_reports: bool,
-<<<<<<< HEAD
     pub ecla_tcp_port: u16,
     pub ecla_enable: bool,
-=======
     pub parallel_bundle_processing: bool,
->>>>>>> f05e7589
 }
 
 pub fn rnd_node_name() -> String {
@@ -251,12 +248,9 @@
             workdir: std::env::current_dir().unwrap(),
             db: String::from("mem"),
             generate_status_reports: false,
-<<<<<<< HEAD
             ecla_enable: false,
             ecla_tcp_port: 0,
-=======
             parallel_bundle_processing: false,
->>>>>>> f05e7589
         }
     }
     pub fn set(&mut self, cfg: DtnConfig) {
@@ -283,12 +277,9 @@
         self.workdir = cfg.workdir;
         self.db = cfg.db;
         self.generate_status_reports = cfg.generate_status_reports;
-<<<<<<< HEAD
         self.ecla_enable = cfg.ecla_enable;
         self.ecla_tcp_port = cfg.ecla_tcp_port;
-=======
         self.parallel_bundle_processing = cfg.parallel_bundle_processing;
->>>>>>> f05e7589
     }
 
     /// Helper function that adds discovery destinations to a config struct
