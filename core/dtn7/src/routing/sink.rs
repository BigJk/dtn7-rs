--- conflicted
+++ resolved
@@ -1,11 +1,7 @@
 use super::RoutingAgent;
-<<<<<<< HEAD
-use crate::cla::ClaSender;
 use crate::core::bundlepack::BundlePack;
+use crate::ClaSenderTask;
 use async_trait::async_trait;
-=======
-use crate::{cla::ClaSenderTask, core::bundlepack::BundlePack};
->>>>>>> f05e7589
 
 #[derive(Default, Debug)]
 pub struct SinkRoutingAgent;
@@ -18,11 +14,7 @@
 
 #[async_trait]
 impl RoutingAgent for SinkRoutingAgent {
-<<<<<<< HEAD
-    async fn sender_for_bundle(&mut self, _bp: &BundlePack) -> (Vec<ClaSender>, bool) {
-=======
-    fn sender_for_bundle(&mut self, _bp: &BundlePack) -> (Vec<ClaSenderTask>, bool) {
->>>>>>> f05e7589
+    async fn sender_for_bundle(&mut self, _bp: &BundlePack) -> (Vec<ClaSenderTask>, bool) {
         (vec![], false)
     }
 }
