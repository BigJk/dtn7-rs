--- conflicted
+++ resolved
@@ -1,14 +1,9 @@
 use super::RoutingAgent;
-use crate::cla::ClaSenderTask;
 use crate::core::bundlepack::BundlePack;
 use crate::routing::RoutingNotifcation;
-use crate::PEERS;
-<<<<<<< HEAD
+use crate::{ClaSenderTask, PEERS};
 use async_trait::async_trait;
 use log::debug;
-=======
-use log::{debug, trace};
->>>>>>> f05e7589
 use std::collections::{HashMap, HashSet};
 
 /// Simple epidemic routing.
@@ -87,34 +82,27 @@
             _ => {}
         }
     }
-<<<<<<< HEAD
-    async fn sender_for_bundle(&mut self, bp: &BundlePack) -> (Vec<ClaSender>, bool) {
-=======
-    fn sender_for_bundle(&mut self, bp: &BundlePack) -> (Vec<ClaSenderTask>, bool) {
-        trace!("search for sender for bundle {}", bp.id());
->>>>>>> f05e7589
+    async fn sender_for_bundle(&mut self, bp: &BundlePack) -> (Vec<ClaSenderTask>, bool) {
         let mut clas = Vec::new();
         let mut delete_afterwards = false;
         for (_, p) in (*PEERS.lock()).iter() {
-            if self.contains(bp.id(), &p.node_name()) {
-                continue;
-            }
-
-            if let Some(cla) = p.first_cla() {
-                self.add(bp.id().to_string(), p.node_name().clone());
-                if bp.destination.node().unwrap() == p.node_name() {
-                    // direct delivery possible
-                    debug!(
-                        "Attempting direct delivery of bundle {} to {}",
-                        bp.id(),
-                        p.node_name()
-                    );
-                    delete_afterwards = true;
-                    clas.clear();
-                    clas.push(cla);
-                    break;
-                } else {
-                    clas.push(cla);
+            if !self.contains(bp.id(), &p.node_name()) {
+                if let Some(cla) = p.first_cla() {
+                    self.add(bp.id().to_string(), p.node_name().clone());
+                    if bp.destination.node().unwrap() == p.node_name() {
+                        // direct delivery possible
+                        debug!(
+                            "Attempting direct delivery of bundle {} to {}",
+                            bp.id(),
+                            p.node_name()
+                        );
+                        delete_afterwards = true;
+                        clas.clear();
+                        clas.push(cla);
+                        break;
+                    } else {
+                        clas.push(cla);
+                    }
                 }
             }
         }
