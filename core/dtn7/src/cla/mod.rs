--- conflicted
+++ resolved
@@ -32,29 +32,6 @@
 // global_help()
 init_cla_subsystem!();
 
-<<<<<<< HEAD
-#[derive(Debug, PartialEq, Eq, Clone, Serialize, Deserialize)]
-pub struct ClaSender {
-    pub remote: PeerAddress,
-    pub port: Option<u16>,
-    pub agent: CLAsAvailable,
-    pub local_settings: Option<HashMap<String, String>>,
-}
-impl ClaSender {
-    /// Create new convergence layer agent just for sending bundles
-    pub async fn transfer(&self, ready: &[ByteBuffer]) -> bool {
-        let sender: CLAEnum = match self.local_settings.clone() {
-            Some(set) => new(&self.agent, Some(&set)),
-            _ => new(&self.agent, None),
-        };
-
-        let dest = if self.port.is_some() && self.port.unwrap() != 0 {
-            format!("{}:{}", self.remote, self.port.unwrap())
-        } else {
-            self.remote.to_string()
-        };
-        sender.scheduled_submission(&dest, ready).await
-=======
 #[derive(Debug)]
 pub enum ClaCmd {
     Transfer(String, ByteBuffer, oneshot::Sender<bool>),
@@ -81,7 +58,6 @@
             ));
         }
         Ok(())
->>>>>>> f05e7589
     }
 }
 
@@ -90,16 +66,11 @@
 pub trait ConvergenceLayerAgent: Debug + Display {
     async fn setup(&mut self);
     fn port(&self) -> u16;
-<<<<<<< HEAD
     fn name(&self) -> &str;
     fn local_settings(&self) -> Option<HashMap<String, String>> {
         None
     }
-    async fn scheduled_submission(&self, dest: &str, ready: &[ByteBuffer]) -> bool;
-=======
-    fn name(&self) -> &'static str;
     fn channel(&self) -> mpsc::Sender<ClaCmd>;
->>>>>>> f05e7589
 }
 
 pub trait HelpStr {
