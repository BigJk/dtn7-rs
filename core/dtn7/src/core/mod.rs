pub mod application_agent;
pub mod bundlepack;
pub mod helpers;
pub mod peer;
pub mod processing;
pub mod store;

pub use crate::core::peer::{DtnPeer, PeerType};
use crate::core::store::BundleStore;
use crate::routing::RoutingAgent;
<<<<<<< HEAD
use crate::{routing_notify, store_get_bundle, store_get_metadata};
=======
use crate::routing::RoutingAgentsEnum;
use crate::CONFIG;
use crate::{store_get_bundle, store_get_metadata};
>>>>>>> f05e7589
pub use crate::{store_has_item, store_push_bundle};
use crate::{PEERS, STORE};
use application_agent::ApplicationAgent;
use bp7::EndpointID;
use log::debug;
use log::trace;
use log::{error, info};
use serde::{Deserialize, Serialize};
use std::collections::HashMap;
use std::time::Instant;

use crate::core::application_agent::ApplicationAgentEnum;
use crate::RoutingNotifcation::DroppedPeer;

use self::bundlepack::BundlePack;
use self::processing::forward;

#[derive(Debug, Serialize, Deserialize, Default, Clone)]
pub struct DtnStatistics {
    pub incoming: u64,
    pub dups: u64,
    pub outgoing: u64,
    pub delivered: u64,
    pub broken: u64,
}

impl DtnStatistics {
    pub fn new() -> DtnStatistics {
        DtnStatistics {
            incoming: 0,
            dups: 0,
            outgoing: 0,
            delivered: 0,
            broken: 0,
        }
    }
}
#[derive(Debug)]
pub struct DtnCore {
    pub endpoints: Vec<ApplicationAgentEnum>,
    pub service_list: HashMap<u8, String>,
    //pub routing_agent: RoutingAgentsEnum,
}

impl Default for DtnCore {
    fn default() -> Self {
        Self::new()
    }
}

impl DtnCore {
    pub fn new() -> DtnCore {
        DtnCore {
            endpoints: Vec::new(),
            service_list: HashMap::new(),
            //routing_agent: crate::routing::flooding::FloodingRoutingAgent::new().into(),
            //routing_agent: crate::routing::epidemic::EpidemicRoutingAgent::new().into(),
        }
    }

    pub fn register_application_agent(&mut self, aa: ApplicationAgentEnum) {
        if self.is_in_endpoints(aa.eid()) {
            info!("Application agent already registered for EID: {}", aa.eid());
        } else {
            info!("Registered new application agent for EID: {}", aa.eid());
            self.endpoints.push(aa);
        }
    }
    pub fn unregister_application_agent(&mut self, aa: ApplicationAgentEnum) {
        info!("Unregistered application agent for EID: {}", aa.eid());
        self.endpoints
            .iter()
            .position(|n| n.eid() == aa.eid())
            .map(|e| self.endpoints.remove(e));
    }
    pub fn eids(&self) -> Vec<String> {
        self.endpoints.iter().map(|e| e.eid().to_string()).collect()
    }
    pub fn bundle_ids(&self) -> Vec<String> {
        (*STORE.lock()).all_ids()
    }
    pub fn bundle_count(&self) -> usize {
        (*STORE.lock()).count() as usize
    }
    pub fn bundle_names(&self) -> Vec<String> {
        (*STORE.lock()).all_ids()
    }
    pub fn is_in_endpoints(&self, eid: &EndpointID) -> bool {
        for aa in self.endpoints.iter() {
            if eid == aa.eid() {
                return true;
            }
        }
        false
    }
    pub fn get_endpoint_mut(&mut self, eid: &EndpointID) -> Option<&mut ApplicationAgentEnum> {
        for aa in self.endpoints.iter_mut() {
            if eid == aa.eid() {
                return Some(aa);
            }
        }
        None
    }
    pub fn get_endpoint(&self, eid: &EndpointID) -> Option<&ApplicationAgentEnum> {
        for aa in self.endpoints.iter() {
            if eid == aa.eid() {
                return Some(aa);
            }
        }
        None
    }
}

#[derive(Debug)]
pub struct DtnCLAs {
    pub list: Vec<CLAEnum>,
}

impl Default for DtnCLAs {
    fn default() -> Self {
        Self::new()
    }
}

impl DtnCLAs {
    pub fn new() -> DtnCLAs {
        DtnCLAs { list: Vec::new() }
    }
}

/// Removes peers from global peer list that haven't been seen in a while.
pub fn process_peers() {
    (*PEERS.lock()).retain(|_k, v| {
        let val = v.still_valid();
        if !val {
            info!(
                "Have not seen {} @ {} in a while, removing it from list of known peers",
                v.eid, v.addr
            );

            routing_notify(DroppedPeer(&v.eid));
        }
        v.con_type == PeerType::Static || val
    });
}

/// Reprocess bundles in store
pub async fn process_bundles() {
    let now_total = Instant::now();
    let forwarding_bids: Vec<String> = (*STORE.lock()).forwarding();

    let mut forwarding_bundles: Vec<BundlePack> = forwarding_bids
        .iter()
        .filter_map(|bid| store_get_metadata(bid))
        .collect();
    forwarding_bundles.sort_unstable_by(|a, b| a.creation_time.cmp(&b.creation_time));

    let num_bundles = forwarding_bundles.len();

    if (*CONFIG.lock()).parallel_bundle_processing {
        let mut tasks = Vec::new();
        for bp in forwarding_bundles {
            let bpid = bp.id().to_string();
            let task_handle = tokio::spawn(async move {
                let now = Instant::now();
                if let Err(err) = forward(bp).await {
                    error!("Error forwarding bundle: {}", err);
                }
                trace!("Forwarding time: {:?} for {}", now.elapsed(), bpid);
            });
            tasks.push(task_handle);
        }
        use futures::future::join_all;

        join_all(tasks).await;
    } else {
        for bp in forwarding_bundles {
            let bpid = bp.id().to_string();

            let now = Instant::now();
            if let Err(err) = forward(bp).await {
                error!("Error forwarding bundle: {}", err);
            }
            trace!("Forwarding time: {:?} for {}", now.elapsed(), bpid);
        }
    }

    debug!(
        "time to process {} bundles: {:?}",
        num_bundles,
        now_total.elapsed()
    );
    //forwarding_bundle_ids.iter().for_each(|bpid| {});
}<|MERGE_RESOLUTION|>--- conflicted
+++ resolved
@@ -8,13 +8,9 @@
 pub use crate::core::peer::{DtnPeer, PeerType};
 use crate::core::store::BundleStore;
 use crate::routing::RoutingAgent;
-<<<<<<< HEAD
-use crate::{routing_notify, store_get_bundle, store_get_metadata};
-=======
 use crate::routing::RoutingAgentsEnum;
 use crate::CONFIG;
-use crate::{store_get_bundle, store_get_metadata};
->>>>>>> f05e7589
+use crate::{routing_notify, store_get_bundle, store_get_metadata};
 pub use crate::{store_has_item, store_push_bundle};
 use crate::{PEERS, STORE};
 use application_agent::ApplicationAgent;
@@ -56,7 +52,7 @@
 pub struct DtnCore {
     pub endpoints: Vec<ApplicationAgentEnum>,
     pub service_list: HashMap<u8, String>,
-    //pub routing_agent: RoutingAgentsEnum,
+    pub routing_agent: RoutingAgentsEnum,
 }
 
 impl Default for DtnCore {
@@ -71,7 +67,7 @@
             endpoints: Vec::new(),
             service_list: HashMap::new(),
             //routing_agent: crate::routing::flooding::FloodingRoutingAgent::new().into(),
-            //routing_agent: crate::routing::epidemic::EpidemicRoutingAgent::new().into(),
+            routing_agent: crate::routing::epidemic::EpidemicRoutingAgent::new().into(),
         }
     }
 
@@ -125,23 +121,6 @@
             }
         }
         None
-    }
-}
-
-#[derive(Debug)]
-pub struct DtnCLAs {
-    pub list: Vec<CLAEnum>,
-}
-
-impl Default for DtnCLAs {
-    fn default() -> Self {
-        Self::new()
-    }
-}
-
-impl DtnCLAs {
-    pub fn new() -> DtnCLAs {
-        DtnCLAs { list: Vec::new() }
     }
 }
 
